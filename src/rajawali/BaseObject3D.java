--- conflicted
+++ resolved
@@ -839,7 +839,6 @@
 		mChildren.clear();
 	}
 
-<<<<<<< HEAD
 	/*
 	 * (non-Javadoc)
 	 * @see rajawali.scenegraph.IGraphNodeMember#getBoundingVolume()
@@ -851,10 +850,10 @@
 		calculateModelMatrix(null);
 		volume.transform(mMMatrix);
 		return volume;
-=======
+	}
+	
 	@Override
 	public TYPE getFrameTaskType() {
 		return AFrameTask.TYPE.OBJECT3D;
->>>>>>> f002ccdd
 	}
 }