--- conflicted
+++ resolved
@@ -311,7 +311,6 @@
 		this.mFogEnabled = fogEnabled;
 	}
 
-<<<<<<< HEAD
 	/*
 	 * (non-Javadoc)
 	 * @see rajawali.ATransformable3D#getTransformedBoundingVolume()
@@ -319,10 +318,10 @@
 	@Override
 	public IBoundingVolume getTransformedBoundingVolume() {
 		return mFrustum.getBoundingBox();
-=======
+	}
+	
 	@Override
 	public TYPE getFrameTaskType() {
 		return AFrameTask.TYPE.CAMERA;
->>>>>>> f002ccdd
 	}
 }