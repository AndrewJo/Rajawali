--- conflicted
+++ resolved
@@ -48,11 +48,8 @@
 			mTransformable3D.setPosition(mAddedPosition);
 		} else {
 			Number3D pathPoint = mSplinePath.calculatePoint((float) mInterpolatedTime);
-<<<<<<< HEAD
 			mTransformable3D.setPosition(pathPoint);
-=======
 			mTransformable3D.getPosition().setAllFrom(pathPoint);
->>>>>>> f002ccdd
 
 			if (mOrientToPath)
 				mTransformable3D.setLookAt(mSplinePath
